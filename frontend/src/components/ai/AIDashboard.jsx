--- conflicted
+++ resolved
@@ -10,66 +10,6 @@
   const [selectedSymbol, setSelectedSymbol] = useState('BTC');
   const [activeTab, setActiveTab] = useState('overview');
 
-<<<<<<< HEAD
-  const fetchDashboardData = useCallback(async () => {
-=======
-  // WebSocket integration for real-time updates
-  const { 
-    isConnected, 
-    marketData, 
-    sentimentData, 
-    tradingSignals,
-    lastUpdate 
-  } = useWebSocket({ 
-    autoConnect: true, 
-    symbols: ['BTC', 'ETH', 'ADA', 'DOT', 'LINK'] 
-  });
-
-  useEffect(() => {
-    fetchDashboardData();
-  }, []);
-
-  // Update dashboard with real-time market data
-  useEffect(() => {
-    if (dashboardData && marketData && Object.keys(marketData).length > 0) {
-      setDashboardData(prev => ({
-        ...prev,
-        predictions: {
-          ...prev.predictions,
-          ...Object.entries(marketData).reduce((acc, [symbol, data]) => {
-            if (prev.predictions[symbol]) {
-              acc[symbol] = {
-                ...prev.predictions[symbol],
-                current_price: data.price,
-                price_change: data.change_24h,
-                timestamp: data.timestamp
-              };
-            }
-            return acc;
-          }, {})
-        },
-        timestamp: lastUpdate || prev.timestamp
-      }));
-    }
-  }, [marketData, lastUpdate]);
-
-  // Update sentiment data in real-time
-  useEffect(() => {
-    if (dashboardData && sentimentData) {
-      setDashboardData(prev => ({
-        ...prev,
-        market_intelligence: {
-          ...prev.market_intelligence,
-          market_fear_greed: sentimentData.market_fear_greed,
-          market_mood: sentimentData.market_mood,
-          market_sentiment: sentimentData.confidence
-        }
-      }));
-    }
-  }, [sentimentData]);
-
-  const fetchDashboardData = async () => {
->>>>>>> 5332cefb
     try {
       const data = await api.ai.getDashboardData();
       setDashboardData(data);
