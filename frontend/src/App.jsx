--- conflicted
+++ resolved
@@ -15,41 +15,6 @@
 } from 'lucide-react';
 import { Button } from '@/components/ui/button.jsx';
 import { Card, CardContent, CardDescription, CardHeader, CardTitle } from '@/components/ui/card.jsx';
-<<<<<<< HEAD
-import { AuthProvider, useAuth } from '@/contexts/AuthContext.jsx';
-import Login from './components/auth/Login.jsx';
-import Register from './components/auth/Register.jsx';
-import UserProfile from './components/auth/UserProfile.jsx';
-import AIDashboard from './components/ai/AIDashboard.jsx';
-import NewCapabilitiesDashboard from './components/ai/NewCapabilitiesDashboard.jsx';
-import ProductCatalog from './components/shop/ProductCatalog.jsx';
-import ShoppingCart from './components/shop/ShoppingCart.jsx';
-import PaymentGateway from './components/shop/PaymentGateway.jsx';
-import './App.css';
-
-// Main App Component with AuthProvider
-=======
-import './App.css';
-
-// Lazy load heavy components for better performance
-const AIDashboard = lazy(() => import('./components/ai/AIDashboard.jsx'));
-const NewCapabilitiesDashboard = lazy(() => import('./components/ai/NewCapabilitiesDashboard.jsx'));
-const ProductCatalog = lazy(() => import('./components/shop/ProductCatalog.jsx'));
-const ShoppingCart = lazy(() => import('./components/shop/ShoppingCart.jsx'));
-const PaymentGateway = lazy(() => import('./components/shop/PaymentGateway.jsx'));
-
-// Loading fallback component
-const LoadingFallback = () => (
-  <div className="flex items-center justify-center min-h-[400px]">
-    <div className="text-center">
-      <div className="animate-spin rounded-full h-12 w-12 border-b-2 border-white mx-auto mb-4"></div>
-      <p className="text-gray-400">Loading...</p>
-    </div>
-  </div>
-);
-
-// Main App Component
->>>>>>> 10415e1f
 function App() {
   return (
     <AuthProvider>
@@ -268,22 +233,6 @@
 
       {/* Main Content */}
       <main className="max-w-7xl mx-auto py-6 px-4 sm:px-6 lg:px-8">
-<<<<<<< HEAD
-        {currentView === 'dashboard' && <AIDashboard />}
-        {currentView === 'capabilities' && <NewCapabilitiesDashboard />}
-        {currentView === 'marketplace' && <ProductCatalog />}
-        {currentView === 'cart' && <ShoppingCart />}
-        {currentView === 'portfolio' && <PortfolioPlaceholder />}
-        {currentView === 'profile' && <UserProfile />}
-=======
-        <Suspense fallback={<LoadingFallback />}>
-          {currentView === 'dashboard' && <AIDashboard />}
-          {currentView === 'capabilities' && <NewCapabilitiesDashboard />}
-          {currentView === 'marketplace' && <ProductCatalog />}
-          {currentView === 'cart' && <ShoppingCart />}
-          {currentView === 'portfolio' && <PortfolioPlaceholder />}
-        </Suspense>
->>>>>>> 10415e1f
       </main>
     </div>
   );
