# Cryptocurrency Marketplace (CRS)

## Project Overview

A comprehensive cryptocurrency marketplace combining AI-powered trading capabilities with modern e-commerce functionality. This project integrates three key components:

1. **AI Marketplace** - Advanced AI trading platform with portfolio optimization
2. **Crypto Shop** - Modern React-based cryptocurrency shopping interface  
3. **Website Resources** - Static website assets and templates

## Architecture

### Frontend
- **Framework**: React 18+ with Vite
- **UI Library**: Tailwind CSS + Radix UI components
- **State Management**: React hooks and context
- **Routing**: React Router DOM
- **Charts**: Recharts for data visualization

### Backend
- **Framework**: Flask 3.1.1 (Python)
- **AI/ML**: scikit-learn, pandas, numpy
- **Features**: Portfolio optimization, sentiment analysis, trading bots
- **API**: RESTful with CORS support

### Key Features
- AI-powered portfolio optimization with Modern Portfolio Theory
- **Real-time data streaming via WebSocket** - Live market feeds and instant updates
- Real-time sentiment analysis and market intelligence
- Advanced trading engine with automated bots
- Professional charting and technical analysis
- **Cryptocurrency payment processing (BTC, ETH, USDT, BNB)** ✨
- Secure cryptocurrency transaction handling
- Modern responsive UI with dark theme support

## Project Structure

```
crs/
├── frontend/                 # Main React application
│   ├── src/
│   │   ├── components/       # Reusable UI components
│   │   │   ├── ai/          # AI marketplace components
│   │   │   ├── shop/        # Crypto shop components
│   │   │   └── ui/          # Base UI components
│   │   ├── pages/           # Application pages
│   │   ├── hooks/           # Custom React hooks
│   │   └── lib/             # Utility functions
│   └── package.json
├── backend/                  # Flask API server
│   ├── ai/                  # AI and ML modules
│   ├── trading/             # Trading engine components
│   ├── api/                 # API endpoints
│   └── requirements.txt
├── static-assets/           # Static website resources
├── docs/                    # Documentation
└── deployment/             # Deployment configurations
```

## Development Roadmap

### Phase 1: Foundation ✓
- [x] Extract and analyze existing components
- [x] Set up project structure
- [ ] Create unified package.json
- [ ] Integrate UI component libraries

### Phase 2: Integration
- [ ] Merge AI marketplace and crypto shop frontends
- [ ] Unify styling and theming
- [ ] Integrate backend APIs
- [ ] Set up routing and navigation

### Phase 3: Enhancement
<<<<<<< HEAD
- [x] Add real-time data streaming with WebSocket
- [ ] Add cryptocurrency payment processing
=======
- [x] Add cryptocurrency payment processing ✅
>>>>>>> 0003d95f
- [ ] Implement user authentication
- [ ] Performance optimization

### Phase 4: Deployment
- [ ] Production build configuration
- [ ] Security hardening
- [ ] Monitoring and analytics
- [ ] Documentation completion

## Quick Start

### Prerequisites
- Node.js >= 18.0.0
- Python >= 3.8.0
- npm >= 8.0.0

### Development Setup
```bash
# Install frontend dependencies
cd frontend
npm install
npm run dev

# Setup backend (in separate terminal)
cd backend
python -m venv venv
source venv/bin/activate  # On Windows: venv\Scripts\activate
pip install -r requirements.txt
python app.py
```

The application will start with:
- Frontend: http://localhost:5173
- Backend API: http://localhost:5000
- WebSocket: ws://localhost:5000/socket.io

### WebSocket Features
The application includes real-time data streaming:
- Live market price updates (every 2 seconds)
- Sentiment analysis updates (every 10 seconds)
- Trading signals (every 15 seconds)
- Connection status indicators

See [WebSocket Documentation](docs/WEBSOCKET_STREAMING.md) for detailed information.

### Build for Production
```bash
# Frontend
npm run build

# Backend
python -m gunicorn app:app
```

## Contributing

1. Follow existing code structure and conventions
2. Ensure security best practices for crypto operations
3. Maintain compatibility between AI and shop components
4. Update documentation for any new features

## License

MIT License - See LICENSE file for details

---

*A revolutionary cryptocurrency marketplace powered by AI technology*<|MERGE_RESOLUTION|>--- conflicted
+++ resolved
@@ -72,12 +72,6 @@
 - [ ] Set up routing and navigation
 
 ### Phase 3: Enhancement
-<<<<<<< HEAD
-- [x] Add real-time data streaming with WebSocket
-- [ ] Add cryptocurrency payment processing
-=======
-- [x] Add cryptocurrency payment processing ✅
->>>>>>> 0003d95f
 - [ ] Implement user authentication
 - [ ] Performance optimization
 
